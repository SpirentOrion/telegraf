--- conflicted
+++ resolved
@@ -31,17 +31,8 @@
 	uuidMap map[string]string
 
 	SubscriberPort int
-<<<<<<< HEAD
+	CloudProviders []CloudProvider
 	MapperPort int
-	CloudAuthUrl string
-	CloudUser string
-	CloudPassword string
-	CloudTenant string
-	CloudProvider string
-=======
-
-	CloudProviders []CloudProvider
->>>>>>> 2fbb38b8
 
 	subscriber *zmq.Socket
 	mapper *zmq.Socket
@@ -49,15 +40,11 @@
 	msgs chan []string
 	done chan struct{}
 
-<<<<<<< HEAD
 	mapBytes chan []byte
 	mapDone chan struct{}
 
 	cloudInstances map[string]CloudInstance
-=======
-	cloudInstances    map[string]CloudInstance
 	cloudNetworkPorts map[string]CloudNetworkPort
->>>>>>> 2fbb38b8
 
 	acc telegraf.Accumulator
 
@@ -283,7 +270,6 @@
 	}
 }
 
-<<<<<<< HEAD
 func (h *HostAgent) handleMapper() {
 	log.Println("Starting mapping listener at port:", h.MapperPort)
 	go h.processMapping()
@@ -323,23 +309,6 @@
 	}
 }
 
-func (h *HostAgent) initCloudNames() {
-	cmd := exec.Command("./glimpse",
-		"-auth-url", h.CloudAuthUrl,
-		"-user", h.CloudUser,
-		"-pass", h.CloudPassword,
-		"-tenant", h.CloudTenant,
-		"-provider", h.CloudProvider,
-		"list", "instances")
-
-	cmdReader, err := cmd.StdoutPipe()
-	if err != nil {
-		log.Printf("Error creating StdoutPipe: %s", err.Error())
-		return
-	}
-	// read the data from stdout
-	buf := bufio.NewReader(cmdReader)
-=======
 func (h *HostAgent) loadCloudInstances() {
 	h.cloudInstances = make(map[string]CloudInstance)
 	for _, c := range h.CloudProviders {
@@ -358,7 +327,6 @@
 		}
 		// read the data from stdout
 		buf := bufio.NewReader(cmdReader)
->>>>>>> 2fbb38b8
 
 		err = cmd.Start()
 		if err != nil {
