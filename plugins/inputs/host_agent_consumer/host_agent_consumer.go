package host_agent_consumer

import (
	"bufio"
	"encoding/json"
	"log"
	"os/exec"
	"strconv"
	"strings"
	"sync"
	"time"

	"github.com/golang/protobuf/proto"
	"github.com/influxdata/telegraf"
	"github.com/influxdata/telegraf/plugins/inputs"
	"github.com/influxdata/telegraf/proto/metrics"
	zmq "github.com/pebbe/zmq4"
)

type HostAgent struct {
	sync.Mutex

	SubscriberPort int

	CloudProviders []CloudProvider

	subscriber *zmq.Socket

	msgs chan []string
	done chan struct{}

	cloudHypervisors  map[string]CloudHypervisor
	cloudInstances    map[string]CloudInstance
	cloudNetworkPorts []CloudNetworkPort

	acc telegraf.Accumulator

	prevTime  time.Time
	prevValue int64
	currValue int64
}

type CloudProvider struct {
	Name     string
	AuthUrl  string
	User     string
	Password string
	Tenant   string
	Provider string
	isValid  bool
}

type CloudHypervisors struct {
	Hypervisors []CloudHypervisor `json:"hypervisors,required"`
}

type CloudHypervisor struct {
	HostIP   string `json:"host_ip,required"`
	HostName string `json:"host_name,required"`
}

type CloudInstances struct {
	Instances []CloudInstance `json:"instances,required"`
}

type CloudInstance struct {
	Id   string `json:"id,required"`
	Name string `json:"name,required"`
}

type CloudNetworkPorts struct {
	NetworkPorts []CloudNetworkPort `json:"network_ports,required"`
}

type CloudNetworkPort struct {
	MacAddress  string `json:"mac_address,required"`
	NetworkName string `json:"network_name,required"`
}

const (
<<<<<<< HEAD
	ovsUUID = "11111111-2222-3333-4444-555555555555"
	avsUUID = "11111111-2222-3333-4444-555555555556"
=======
	ovsUUID             = "11111111-2222-3333-4444-555555555555"
	unknownMacAddr      = "00:00:00:00:00:00"
	unknownIpAddr       = "0.0.0.0"
	unknownInstanceName = "unknown"
	unknownNetworkName  = "unknown"
>>>>>>> 66575b35
)

var sampleConfig = `
  ## host agent subscriber port
  subscriberPort = 40003
  [[inputs.host_agent_consumer.cloudProviders]]
    ## cloud name
    name = "cloud1"
    ## cloud Auth URL string
    authUrl = "http://10.140.64.103:5000"
    ## cloud user name
    rser = "admin"
    ## cloud password
    password = "password"
    ## cloud tenant
    tenant = "admin"
    ## cloud provider
    provider = "openstack"
`

func (h *HostAgent) SampleConfig() string {
	return sampleConfig
}

func (h *HostAgent) Description() string {
	return "Read metrics from host agents"
}

func (h *HostAgent) Start(acc telegraf.Accumulator) error {
	h.Lock()
	defer h.Unlock()

	h.acc = acc

	h.msgs = make(chan []string)
	h.done = make(chan struct{})

	h.prevTime = time.Now()
	h.prevValue = 0

	h.subscriber, _ = zmq.NewSocket(zmq.SUB)
	h.subscriber.Bind("tcp://*:" + strconv.Itoa(h.SubscriberPort))
	h.subscriber.SetSubscribe("")

	for i, _ := range h.CloudProviders {
		h.CloudProviders[i].isValid = true
	}

	// Initialize Cloud Hypervisors
	h.cloudHypervisors = make(map[string]CloudHypervisor)
	h.loadCloudHypervisors()

	// Initialize Cloud Instances
	h.cloudInstances = make(map[string]CloudInstance)
	h.loadCloudInstances()

	// Initialize Cloud Network Ports
	h.loadCloudNetworkPorts()

	// Start the zmq message subscriber
	go h.subscribe()

	log.Printf("I! Started the host agent consumer service. Subscribing on *:%d\n", h.SubscriberPort)

	return nil
}

func (h *HostAgent) Stop() {
	h.Lock()
	defer h.Unlock()

	close(h.done)
	log.Printf("I! Stopping the host agent consumer service\n")
	if err := h.subscriber.Close(); err != nil {
		log.Printf("E! Error closing host agent consumer service: %s\n", err.Error())
	}
}

func (h *HostAgent) Gather(acc telegraf.Accumulator) error {
	currTime := time.Now()
	diffTime := currTime.Sub(h.prevTime) / time.Second
	h.prevTime = currTime
	diffValue := h.currValue - h.prevValue
	h.prevValue = h.currValue

	if diffTime == 0 {
		return nil
	}

	rate := float64(diffValue) / float64(diffTime)
	log.Printf("D! Processed %f host agent metrics per second\n", rate)
	return nil
}

// subscribe() reads all incoming messages from the host agents, and parses them into
// influxdb metric points.
func (h *HostAgent) subscribe() {
	go h.processMessages()
	for {
		msg, err := h.subscriber.RecvMessage(0)
		if err != nil {
			break
		} else {
			h.msgs <- msg
		}
	}
}

func (h *HostAgent) processMessages() {
	for {
		select {
		case <-h.done:
			return
		case msg := <-h.msgs:
			go func(msg []string) {
				metricsMsg := &metrics.Metrics{}
				err := proto.Unmarshal([]byte(msg[0]), metricsMsg)
				if err != nil {
					log.Fatal("E! unmarshaling error: ", err)
				}
				metricsList := metricsMsg.GetMetrics()
				for _, metric := range metricsList {
					values := make(map[string]interface{})
					for _, v := range metric.Values {
						switch v.Value.(type) {
						case *metrics.MetricValue_DoubleValue:
							values[*v.Name] = v.GetDoubleValue()
						case *metrics.MetricValue_Int64Value:
							values[*v.Name] = v.GetInt64Value()
						default:
							panic("unreachable")
						}
					}
					dimensions := make(map[string]string)
					for _, d := range metric.Dimensions {
						dimensions[*d.Name] = *d.Value
						if *d.Name == "hostname" && len(*d.Value) > 0 {
							found := false
							for k, v := range h.cloudHypervisors {
								if strings.HasPrefix(k, *d.Value) {
									found = true
									dimensions["host_ip"] = v.HostIP
								}
							}
							if !found {
								// reload cloud hypervisors - looks like new hypervisor came online
								h.loadCloudHypervisors()
								for k, v := range h.cloudHypervisors {
									if strings.HasPrefix(k, *d.Value) {
										found = true
										dimensions["host_ip"] = v.HostIP
									}
								}
								if !found {
									cloudHypervisor := CloudHypervisor{unknownIpAddr, *d.Value}
									h.cloudHypervisors[*d.Value] = cloudHypervisor
									dimensions["host_ip"] = cloudHypervisor.HostIP
								}
							}
						}
						if *metric.Name == "host_proc_metrics" ||
							*metric.Name == "intel_pcm_core_metrics" ||
							*metric.Name == "libvirt_domain_metrics" ||
							*metric.Name == "libvirt_domain_core_metrics" ||
							*metric.Name == "libvirt_domain_block_metrics" ||
							*metric.Name == "libvirt_domain_interface_metrics" ||
							*metric.Name == "vswitch_interface_metrics" ||
							*metric.Name == "vswitch_dpdk_interface_metrics" ||
							*metric.Name == "avs_vswitch_interface_metrics" ||
							*metric.Name == "avs_vswitch_port_metrics" ||
							*metric.Name == "avs_vswitch_port_queue_metrics" {
							if *d.Name == "libvirt_uuid" && len(*d.Value) > 0 {
								cloudInstance, ok := h.cloudInstances[*d.Value]
								if ok {
									dimensions["instance_name"] = cloudInstance.Name
								} else if *d.Value == ovsUUID {
									cloudInstance = CloudInstance{*d.Value, "ovs"}
									h.cloudInstances[*d.Value] = cloudInstance
									dimensions["instance_name"] = cloudInstance.Name
								} else if *d.Value == avsUUID {
									cloudInstance = CloudInstance{*d.Value, "avs"}
									h.cloudInstances[*d.Value] = cloudInstance
									dimensions["instance_name"] = cloudInstance.Name
								} else {
									// load cloud instance for missing instance
									h.loadCloudInstance(*d.Value)
									cloudInstance, ok := h.cloudInstances[*d.Value]
									if ok {
										dimensions["instance_name"] = cloudInstance.Name
									} else {
										cloudInstance = CloudInstance{*d.Value, unknownInstanceName}
										h.cloudInstances[*d.Value] = cloudInstance
										dimensions["instance_name"] = cloudInstance.Name
									}
								}
							}
							if *d.Name == "mac_addr" && *d.Value != unknownMacAddr {
								found := false
								for _, networkPort := range h.cloudNetworkPorts {
									if networkPort.MacAddress == *d.Value {
										dimensions["network_name"] = networkPort.NetworkName
										found = true
										break
									}
								}
								if !found {
									// reload cloud network ports - looks like new network was instantiated
									h.loadCloudNetworkPorts()
									found := false
									for _, networkPort := range h.cloudNetworkPorts {
										if networkPort.MacAddress == *d.Value {
											dimensions["network_name"] = networkPort.NetworkName
											found = true
											break
										}
									}
									if !found {
										networkPort := CloudNetworkPort{*d.Value, unknownNetworkName}
										h.cloudNetworkPorts = append(h.cloudNetworkPorts, networkPort)
										dimensions["network_name"] = networkPort.NetworkName
									}
								}
							}
						}
					}
					go h.acc.AddFields(*metric.Name, values, dimensions, time.Unix(0, *metric.Timestamp))
					h.currValue++
				}
			}(msg)
		}
	}
}

func (h *HostAgent) loadCloudHypervisors() {
	for i, c := range h.CloudProviders {
		if c.isValid {
			cmd := exec.Command("./glimpse",
				"-auth-url", c.AuthUrl,
				"-user", c.User,
				"-pass", c.Password,
				"-tenant", c.Tenant,
				"-provider", c.Provider,
				"list", "hypervisors")

			cmdReader, err := cmd.StdoutPipe()
			if err != nil {
				log.Printf("E! Error creating StdoutPipe for glimpse to list hypervisors for cloud %s: %s", c.Name, err.Error())
				h.CloudProviders[i].isValid = false
				continue
			}
			// read the data from stdout
			buf := bufio.NewReader(cmdReader)

			if err = cmd.Start(); err != nil {
				log.Printf("E! Error starting glimpse to list hypervisors for cloud %s: %s", c.Name, err.Error())
				h.CloudProviders[i].isValid = false
				continue
			}

			output, _ := buf.ReadString('\n')
			if err = cmd.Wait(); err != nil {
				log.Printf("E! Error returned from glimpse to list hypervisors for cloud %s: %s - %s", c.Name, err.Error(), output)
				h.CloudProviders[i].isValid = false
				continue
			}

			var hypervisors CloudHypervisors
			json.Unmarshal([]byte(output), &hypervisors)

			log.Printf("I! Loading cloud hypervisor names from cloud: %s", c.Name)

			for _, hypervisor := range hypervisors.Hypervisors {
				h.cloudHypervisors[hypervisor.HostName] = hypervisor
			}
		}
	}
}

func (h *HostAgent) loadCloudInstances() {
	h.cloudInstances = make(map[string]CloudInstance)
	for i, c := range h.CloudProviders {
		if c.isValid {
			cmd := exec.Command("./glimpse",
				"-auth-url", c.AuthUrl,
				"-user", c.User,
				"-pass", c.Password,
				"-tenant", c.Tenant,
				"-provider", c.Provider,
				"list", "instances")

			cmdReader, err := cmd.StdoutPipe()
			if err != nil {
				log.Printf("E! Error creating StdoutPipe for glimpse to list instances for cloud %s: %s", c.Name, err.Error())
				h.CloudProviders[i].isValid = false
				continue
			}
			// read the data from stdout
			buf := bufio.NewReader(cmdReader)

			if err = cmd.Start(); err != nil {
				log.Printf("E! Error starting glimpse to list instances for cloud %s: %s", c.Name, err.Error())
				h.CloudProviders[i].isValid = false
				continue
			}

			output, _ := buf.ReadString('\n')
			if err = cmd.Wait(); err != nil {
				log.Printf("E! Error returned from glimpse to list instances for cloud %s: %s - %s", c.Name, err.Error(), output)
				h.CloudProviders[i].isValid = false
				continue
			}

			var instances CloudInstances
			json.Unmarshal([]byte(output), &instances)

			log.Printf("I! Loading cloud instance names from cloud %s", c.Name)

			for _, instance := range instances.Instances {
				h.cloudInstances[instance.Id] = instance
			}
		}
	}
}

func (h *HostAgent) loadCloudInstance(instanceId string) {
	h.Lock()
	defer h.Unlock()
	for i, c := range h.CloudProviders {
		if c.isValid {
			cmd := exec.Command("./glimpse",
				"-auth-url", c.AuthUrl,
				"-user", c.User,
				"-pass", c.Password,
				"-tenant", c.Tenant,
				"-provider", c.Provider,
				"list", "instances",
				"-id", instanceId)

			cmdReader, err := cmd.StdoutPipe()
			if err != nil {
				log.Printf("E! Error creating StdoutPipe for glimpse to list instance %s for cloud %s: %s", instanceId, c.Name, err.Error())
				h.CloudProviders[i].isValid = false
				continue
			}
			// read the data from stdout
			buf := bufio.NewReader(cmdReader)

			if err = cmd.Start(); err != nil {
				log.Printf("E! Error starting glimpse to list instance %s for cloud %s: %s", instanceId, c.Name, err.Error())
				h.CloudProviders[i].isValid = false
				continue
			}

			output, _ := buf.ReadString('\n')
			if err = cmd.Wait(); err != nil {
				log.Printf("E! Error returned from glimpse to list instance %s for cloud %s: %s", instanceId, c.Name, err.Error())
				h.CloudProviders[i].isValid = false
				continue
			}

			var instances CloudInstances
			json.Unmarshal([]byte(output), &instances)

			for _, instance := range instances.Instances {
				log.Printf("I! Adding new cloud instance name from cloud %s for instance id %s - instance name = %s", c.Name, instanceId, instance.Name)
				h.cloudInstances[instance.Id] = instance
			}
		}
	}
}

func (h *HostAgent) loadCloudNetworkPorts() {
	for i, c := range h.CloudProviders {
		if c.isValid {
			cmd := exec.Command("./glimpse",
				"-auth-url", c.AuthUrl,
				"-user", c.User,
				"-pass", c.Password,
				"-tenant", c.Tenant,
				"-provider", c.Provider,
				"list", "network-ports")

			cmdReader, err := cmd.StdoutPipe()
			if err != nil {
				log.Printf("E! Error creating StdoutPipe for glimpse to list network-ports for cloud %s: %s", c.Name, err.Error())
				h.CloudProviders[i].isValid = false
				continue
			}
			// read the data from stdout
			buf := bufio.NewReader(cmdReader)

			if err = cmd.Start(); err != nil {
				log.Printf("E! Error starting glimpse to list network-ports for cloud %s: %s", c.Name, err.Error())
				h.CloudProviders[i].isValid = false
				continue
			}

			output, _ := buf.ReadString('\n')
			if err = cmd.Wait(); err != nil {
				log.Printf("E! Error returned from glimpse to list network-ports for %s: %s - %s", c.Name, err.Error(), output)
				h.CloudProviders[i].isValid = false
				continue
			}

			var networkPorts CloudNetworkPorts
			json.Unmarshal([]byte(output), &networkPorts)

			log.Printf("I! Loading cloud network names from cloud %s", c.Name)

			for _, networkPort := range networkPorts.NetworkPorts {
				h.cloudNetworkPorts = append(h.cloudNetworkPorts, networkPort)
			}
		}
	}
}

func init() {
	inputs.Add("host_agent_consumer", func() telegraf.Input {
		return &HostAgent{}
	})
}<|MERGE_RESOLUTION|>--- conflicted
+++ resolved
@@ -78,16 +78,12 @@
 }
 
 const (
-<<<<<<< HEAD
-	ovsUUID = "11111111-2222-3333-4444-555555555555"
-	avsUUID = "11111111-2222-3333-4444-555555555556"
-=======
 	ovsUUID             = "11111111-2222-3333-4444-555555555555"
+	avsUUID             = "11111111-2222-3333-4444-555555555556"
 	unknownMacAddr      = "00:00:00:00:00:00"
 	unknownIpAddr       = "0.0.0.0"
 	unknownInstanceName = "unknown"
 	unknownNetworkName  = "unknown"
->>>>>>> 66575b35
 )
 
 var sampleConfig = `
